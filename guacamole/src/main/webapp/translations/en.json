--- conflicted
+++ resolved
@@ -461,13 +461,9 @@
         "FIELD_HEADER_DISABLE_AUDIO"   : "Disable audio:",
         "FIELD_HEADER_DISABLE_AUTH"    : "Disable authentication:",
         "FIELD_HEADER_DISABLE_COPY"    : "Disable copying from remote desktop:",
-<<<<<<< HEAD
-        "FIELD_HEADER_DISABLE_PASTE"   : "Disable pasting from client:",
-=======
         "FIELD_HEADER_DISABLE_DOWNLOAD" : "Disable file download:",
         "FIELD_HEADER_DISABLE_PASTE"   : "Disable pasting from client:",
         "FIELD_HEADER_DISABLE_UPLOAD"   : "Disable file upload:",
->>>>>>> 920d83f7
         "FIELD_HEADER_DOMAIN"          : "Domain:",
         "FIELD_HEADER_DPI"             : "Resolution (DPI):",
         "FIELD_HEADER_DRIVE_NAME"       : "Drive name:",
