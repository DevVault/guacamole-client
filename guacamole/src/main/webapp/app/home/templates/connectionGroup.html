<<<<<<< HEAD
<span class="home-connection-group name">
    <a ng-show="item.balancing" ng-href="#/client/{{ item.getClientIdentifier() }}">{{item.name}}</a>
    <span ng-show="!item.balancing">{{item.name}}</span>
</span>
=======
<a class="home-connection-group"
   ng-href="{{ item.getClientURL() }}">

    <!-- Connection group icon -->
    <div ng-show="item.balancing" class="icon type balancer"></div>

    <!-- Connection group name -->
    <span class="name">{{item.name}}</span>

</a>
>>>>>>> 920d83f7
<|MERGE_RESOLUTION|>--- conflicted
+++ resolved
@@ -1,9 +1,3 @@
-<<<<<<< HEAD
-<span class="home-connection-group name">
-    <a ng-show="item.balancing" ng-href="#/client/{{ item.getClientIdentifier() }}">{{item.name}}</a>
-    <span ng-show="!item.balancing">{{item.name}}</span>
-</span>
-=======
 <a class="home-connection-group"
    ng-href="{{ item.getClientURL() }}">
 
@@ -13,5 +7,4 @@
     <!-- Connection group name -->
     <span class="name">{{item.name}}</span>
 
-</a>
->>>>>>> 920d83f7
+</a>