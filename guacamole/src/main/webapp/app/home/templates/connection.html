<a class="home-connection"
<<<<<<< HEAD
   ng-href="#/client/{{ item.getClientIdentifier() }}"
=======
   ng-href="{{ item.getClientURL() }}"
>>>>>>> 920d83f7
   ng-class="{active: item.getActiveConnections()}">

    <!-- Connection icon -->
    <div class="icon type" ng-class="item.protocol"></div>

    <!-- Connection name -->
    <span class="name">{{item.name}}</span>

    <!-- Active user count -->
    <span class="activeUserCount" ng-show="item.getActiveConnections()"
        translate="HOME.INFO_ACTIVE_USER_COUNT"
        translate-values="{USERS: item.getActiveConnections()}"></span>

</a><|MERGE_RESOLUTION|>--- conflicted
+++ resolved
@@ -1,9 +1,5 @@
 <a class="home-connection"
-<<<<<<< HEAD
-   ng-href="#/client/{{ item.getClientIdentifier() }}"
-=======
    ng-href="{{ item.getClientURL() }}"
->>>>>>> 920d83f7
    ng-class="{active: item.getActiveConnections()}">
 
     <!-- Connection icon -->
