--- conflicted
+++ resolved
@@ -1,9 +1,4 @@
-<<<<<<< HEAD
-<select ng-attr-id="{{ fieldId }}"
-        guac-focus="focused"
-=======
 <select guac-focus="focused"
         ng-attr-id="{{ fieldId }}"
->>>>>>> 920d83f7
         ng-model="model"
         ng-options="language.key as language.value for language in languages | toArray | orderBy: key"></select>