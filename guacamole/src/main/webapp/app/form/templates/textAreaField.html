<textarea ng-attr-id="{{ fieldId }}"
          ng-disabled="disabled"
          ng-model="model"
<<<<<<< HEAD
=======
          ng-disabled="disabled"
>>>>>>> 920d83f7
          guac-focus="focused"
          autocorrect="off"
          autocapitalize="off"></textarea><|MERGE_RESOLUTION|>--- conflicted
+++ resolved
@@ -1,10 +1,6 @@
 <textarea ng-attr-id="{{ fieldId }}"
+          ng-model="model"
           ng-disabled="disabled"
-          ng-model="model"
-<<<<<<< HEAD
-=======
-          ng-disabled="disabled"
->>>>>>> 920d83f7
           guac-focus="focused"
           autocorrect="off"
           autocapitalize="off"></textarea>