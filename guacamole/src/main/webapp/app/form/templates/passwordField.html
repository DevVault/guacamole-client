<div class="password-field">
<<<<<<< HEAD
    <input type="{{passwordInputType}}" ng-disabled="disabled" ng-model="model" ng-trim="false" autocorrect="off" autocapitalize="off"/>
=======
    <input type="{{passwordInputType}}"
           ng-attr-id="{{ fieldId }}"
           ng-model="model"
           ng-trim="false"
           autocorrect="off"
           autocapitalize="off"/>
>>>>>>> c643fe96
    <div class="icon toggle-password" ng-click="togglePassword()" title="{{getTogglePasswordHelpText() | translate}}"></div>
</div><|MERGE_RESOLUTION|>--- conflicted
+++ resolved
@@ -1,13 +1,10 @@
 <div class="password-field">
-<<<<<<< HEAD
-    <input type="{{passwordInputType}}" ng-disabled="disabled" ng-model="model" ng-trim="false" autocorrect="off" autocapitalize="off"/>
-=======
     <input type="{{passwordInputType}}"
            ng-attr-id="{{ fieldId }}"
+           ng-disabled="disabled"
            ng-model="model"
            ng-trim="false"
            autocorrect="off"
            autocapitalize="off"/>
->>>>>>> c643fe96
     <div class="icon toggle-password" ng-click="togglePassword()" title="{{getTogglePasswordHelpText() | translate}}"></div>
 </div>