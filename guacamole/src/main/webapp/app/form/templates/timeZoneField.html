<div class="time-zone-field">

    <!-- Available time zone regions -->
    <select class="time-zone-region"
<<<<<<< HEAD
            ng-disabled="disabled"
=======
            ng-attr-id="{{ fieldId }}"
>>>>>>> c643fe96
            ng-model="region"
            ng-options="name for name in regions | orderBy: name"></select>

    <!-- Time zones within selected region -->
    <select class="time-zone"
            ng-disabled="disabled || !region"
            ng-model="model"
            ng-options="timeZone.value as timeZone.key for timeZone in timeZones[region] | toArray | orderBy: key"></select>

</div><|MERGE_RESOLUTION|>--- conflicted
+++ resolved
@@ -2,11 +2,8 @@
 
     <!-- Available time zone regions -->
     <select class="time-zone-region"
-<<<<<<< HEAD
+            ng-attr-id="{{ fieldId }}"
             ng-disabled="disabled"
-=======
-            ng-attr-id="{{ fieldId }}"
->>>>>>> c643fe96
             ng-model="region"
             ng-options="name for name in regions | orderBy: name"></select>
 
