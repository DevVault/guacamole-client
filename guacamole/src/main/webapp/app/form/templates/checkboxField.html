<<<<<<< HEAD
<input type="checkbox" ng-disabled="disabled" ng-model="typedValue" guac-focus="focused" autocorrect="off" autocapitalize="off"/>
=======
<input type="checkbox"
       ng-attr-id="{{ fieldId }}"
       ng-model="typedValue"
       autocorrect="off"
       autocapitalize="off"/>
>>>>>>> 91bf8438
<|MERGE_RESOLUTION|>--- conflicted
+++ resolved
@@ -1,9 +1,7 @@
-<<<<<<< HEAD
-<input type="checkbox" ng-disabled="disabled" ng-model="typedValue" guac-focus="focused" autocorrect="off" autocapitalize="off"/>
-=======
 <input type="checkbox"
        ng-attr-id="{{ fieldId }}"
+       ng-disabled="disabled"
        ng-model="typedValue"
+       guac-focus="focused"
        autocorrect="off"
-       autocapitalize="off"/>
->>>>>>> 91bf8438
+       autocapitalize="off"/>