--- conflicted
+++ resolved
@@ -1,9 +1,6 @@
-<<<<<<< HEAD
-<input type="checkbox" ng-disabled="disabled" ng-model="typedValue" autocorrect="off" autocapitalize="off"/>
-=======
 <input type="checkbox"
        ng-attr-id="{{ fieldId }}"
+       ng-disabled="disabled"
        ng-model="typedValue"
        autocorrect="off"
-       autocapitalize="off"/>
->>>>>>> c643fe96
+       autocapitalize="off"/>