<div class="time-field">
    <input type="time"
<<<<<<< HEAD
           ng-disabled="disabled"
=======
           ng-attr-id="{{ fieldId }}"
>>>>>>> c643fe96
           ng-model="typedValue"
           ng-model-options="modelOptions"
           guac-lenient-time
           placeholder="{{'FORM.FIELD_PLACEHOLDER_TIME' | translate}}"
           autocorrect="off"
           autocapitalize="off"/>
</div><|MERGE_RESOLUTION|>--- conflicted
+++ resolved
@@ -1,10 +1,7 @@
 <div class="time-field">
     <input type="time"
-<<<<<<< HEAD
+           ng-attr-id="{{ fieldId }}"
            ng-disabled="disabled"
-=======
-           ng-attr-id="{{ fieldId }}"
->>>>>>> c643fe96
            ng-model="typedValue"
            ng-model-options="modelOptions"
            guac-lenient-time
