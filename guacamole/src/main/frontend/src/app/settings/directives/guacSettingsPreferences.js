/*
 * Licensed to the Apache Software Foundation (ASF) under one
 * or more contributor license agreements.  See the NOTICE file
 * distributed with this work for additional information
 * regarding copyright ownership.  The ASF licenses this file
 * to you under the Apache License, Version 2.0 (the
 * "License"); you may not use this file except in compliance
 * with the License.  You may obtain a copy of the License at
 *
 *   http://www.apache.org/licenses/LICENSE-2.0
 *
 * Unless required by applicable law or agreed to in writing,
 * software distributed under the License is distributed on an
 * "AS IS" BASIS, WITHOUT WARRANTIES OR CONDITIONS OF ANY
 * KIND, either express or implied.  See the License for the
 * specific language governing permissions and limitations
 * under the License.
 */

/**
 * A directive for managing preferences local to the current user.
 */
angular.module('settings').directive('guacSettingsPreferences', [function guacSettingsPreferences() {

    return {
        // Element only
        restrict: 'E',
        replace: true,

        scope: {},

        templateUrl: 'app/settings/templates/settingsPreferences.html',
        controller: ['$scope', '$injector', function settingsPreferencesController($scope, $injector) {

            // Get required types
            const Form          = $injector.get('Form');
            const PermissionSet = $injector.get('PermissionSet');

            // Required services
            const $translate            = $injector.get('$translate');
            const authenticationService = $injector.get('authenticationService');
            const guacNotification      = $injector.get('guacNotification');
            const permissionService     = $injector.get('permissionService');
            const preferenceService     = $injector.get('preferenceService');
            const requestService        = $injector.get('requestService');
            const schemaService         = $injector.get('schemaService');
            const userService           = $injector.get('userService');

            /**
             * An action to be provided along with the object sent to
             * showStatus which closes the currently-shown status dialog.
             */
            var ACKNOWLEDGE_ACTION = {
                name        : 'SETTINGS_PREFERENCES.ACTION_ACKNOWLEDGE',
                // Handle action
                callback    : function acknowledgeCallback() {
                    guacNotification.showStatus(false);
                }
            };

            /**
             * An action which closes the current dialog, and refreshes
             * the user data on dialog close.
             */
            const ACKNOWLEDGE_ACTION_RELOAD = {
                name        : 'SETTINGS_PREFERENCES.ACTION_ACKNOWLEDGE',
                // Handle action
                callback    : function acknowledgeCallback() {
                    userService.getUser(dataSource, username)
                        .then(user => $scope.user = user)
                        .then(() => guacNotification.showStatus(false));
                }
            };

            /**
             * The user being modified.
             *
             * @type User
             */
            $scope.user = null;

            /**
             * The username of the current user.
             *
             * @type String
             */
            var username = authenticationService.getCurrentUsername();

            /**
             * The identifier of the data source which authenticated the
             * current user.
             *
             * @type String
             */
            var dataSource = authenticationService.getDataSource();

            /**
             * All currently-set preferences, or their defaults if not yet set.
             *
             * @type Object.<String, Object>
             */
            $scope.preferences = preferenceService.preferences;

            /**
             * All available user attributes. This is only the set of attribute
             * definitions, organized as logical groupings of attributes, not attribute
             * values.
             *
             * @type Form[]
             */
            $scope.attributes = null;

            /**
             * The fields which should be displayed for choosing locale
             * preferences. Each field name must be a property on
             * $scope.preferences.
             *
             * @type Field[]
             */
            $scope.localeFields = [
                { 'type' : 'LANGUAGE', 'name' : 'language' },
                { 'type' : 'TIMEZONE', 'name' : 'timezone' }
            ];

            // Automatically update applied translation when language preference is changed
            $scope.$watch('preferences.language', function changeLanguage(language) {
                $translate.use(language);
            });

            /**
             * The new password for the user.
             *
             * @type String
             */
            $scope.newPassword = null;

            /**
             * The password match for the user. The update password action will
             * fail if $scope.newPassword !== $scope.passwordMatch.
             *
             * @type String
             */
            $scope.newPasswordMatch = null;

            /**
             * Whether the current user can edit themselves - i.e. update their
             * password or change user preference attributes, or null if this
             * is not yet known.
             *
             * @type Boolean
             */
            $scope.canUpdateSelf = null;

            /**
             * Update the current user's password to the password currently set within
             * the password change dialog.
             */
            $scope.updatePassword = function updatePassword() {

                // Verify passwords match
                if ($scope.newPasswordMatch !== $scope.newPassword) {
                    guacNotification.showStatus({
                        className  : 'error',
                        title      : 'SETTINGS_PREFERENCES.DIALOG_HEADER_ERROR',
                        text       : {
                            key : 'SETTINGS_PREFERENCES.ERROR_PASSWORD_MISMATCH'
                        },
                        actions    : [ ACKNOWLEDGE_ACTION ]
                    });
                    return;
                }
                
                // Verify that the new password is not blank
                if (!$scope.newPassword) {
                    guacNotification.showStatus({
                        className  : 'error',
                        title      : 'SETTINGS_PREFERENCES.DIALOG_HEADER_ERROR',
                        text       : {
                            key : 'SETTINGS_PREFERENCES.ERROR_PASSWORD_BLANK'
                        },
                        actions    : [ ACKNOWLEDGE_ACTION ]
                    });
                    return;
                }
                
                // Save the user with the new password
                userService.updateUserPassword(dataSource, username, $scope.oldPassword, $scope.newPassword)
                .then(function passwordUpdated() {
                
                    // Clear the password fields
                    $scope.oldPassword      = null;
                    $scope.newPassword      = null;
                    $scope.newPasswordMatch = null;

                    // Indicate that the password has been changed
                    guacNotification.showStatus({
                        text    : {
                            key : 'SETTINGS_PREFERENCES.INFO_PASSWORD_CHANGED'
                        },
                        actions : [ ACKNOWLEDGE_ACTION ]
                    });
                }, guacNotification.SHOW_REQUEST_ERROR);
                
            };

            // Retrieve current permissions
            permissionService.getEffectivePermissions(dataSource, username)
            .then(function permissionsRetrieved(permissions) {

<<<<<<< HEAD
                // Add action for updaing password or user preferences if permission is granted
                $scope.canUpdateSelf = PermissionSet.hasUserPermission(permissions,
                        PermissionSet.ObjectPermissionType.UPDATE, username);
                        
=======
                // Add action for updating password
                $scope.canChangePassword = (

                        // If permission is explicitly granted
                        PermissionSet.hasUserPermission(permissions,
                            PermissionSet.ObjectPermissionType.UPDATE, username)

                        // Or if implicitly granted through being an administrator
                        || PermissionSet.hasSystemPermission(permissions,
                            PermissionSet.SystemPermissionType.ADMINISTER));

>>>>>>> 501b401a
            })
            ['catch'](requestService.createErrorCallback(function permissionsFailed(error) {
                $scope.canUpdateSelf = false;
            }));

            /**
             * Returns whether critical data has completed being loaded.
             *
             * @returns {Boolean}
             *     true if enough data has been loaded for the user interface to be
             *     useful, false otherwise.
             */
            $scope.isLoaded = function isLoaded() {

                return $scope.canUpdateSelf !== null
                    && $scope.languages     !== null;

            };


            /**
             * Saves the current user, displaying an acknowledgement message if
             * saving was successful, or an error if the save failed.
             */
            $scope.saveUser = function saveUser() {
                return userService.saveUser(dataSource, $scope.user)
                    .then(() =>  guacNotification.showStatus({
                        text    : {
                            key : 'SETTINGS_PREFERENCES.INFO_PREFERENCE_ATTRIBUTES_CHANGED'
                        },

                        // Reload the user on successful save in case any attributes changed
                        actions : [ ACKNOWLEDGE_ACTION_RELOAD ]
                    }),
                    guacNotification.SHOW_REQUEST_ERROR);
            };

            // Fetch the user record
            userService.getUser(dataSource, username).then(function saveUserData(user) {
                $scope.user = user;
            })

            // Fetch all user preference attribute forms defined
            schemaService.getUserPreferenceAttributes(dataSource).then(function saveAttributes(attributes) {
                $scope.attributes = attributes;
            });
        }]
    };
}]);<|MERGE_RESOLUTION|>--- conflicted
+++ resolved
@@ -207,14 +207,8 @@
             permissionService.getEffectivePermissions(dataSource, username)
             .then(function permissionsRetrieved(permissions) {
 
-<<<<<<< HEAD
                 // Add action for updaing password or user preferences if permission is granted
-                $scope.canUpdateSelf = PermissionSet.hasUserPermission(permissions,
-                        PermissionSet.ObjectPermissionType.UPDATE, username);
-                        
-=======
-                // Add action for updating password
-                $scope.canChangePassword = (
+                $scope.canUpdateSelf = (
 
                         // If permission is explicitly granted
                         PermissionSet.hasUserPermission(permissions,
@@ -224,7 +218,6 @@
                         || PermissionSet.hasSystemPermission(permissions,
                             PermissionSet.SystemPermissionType.ADMINISTER));
 
->>>>>>> 501b401a
             })
             ['catch'](requestService.createErrorCallback(function permissionsFailed(error) {
                 $scope.canUpdateSelf = false;
