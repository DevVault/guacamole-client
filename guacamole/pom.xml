<?xml version="1.0" encoding="UTF-8"?>
<!--
    Licensed to the Apache Software Foundation (ASF) under one
    or more contributor license agreements.  See the NOTICE file
    distributed with this work for additional information
    regarding copyright ownership.  The ASF licenses this file
    to you under the Apache License, Version 2.0 (the
    "License"); you may not use this file except in compliance
    with the License.  You may obtain a copy of the License at

      http://www.apache.org/licenses/LICENSE-2.0

    Unless required by applicable law or agreed to in writing,
    software distributed under the License is distributed on an
    "AS IS" BASIS, WITHOUT WARRANTIES OR CONDITIONS OF ANY
    KIND, either express or implied.  See the License for the
    specific language governing permissions and limitations
    under the License.
-->
<project xmlns="http://maven.apache.org/POM/4.0.0"
    xmlns:xsi="http://www.w3.org/2001/XMLSchema-instance"
    xsi:schemaLocation="http://maven.apache.org/POM/4.0.0
                        http://maven.apache.org/maven-v4_0_0.xsd">

    <modelVersion>4.0.0</modelVersion>
    <groupId>org.apache.guacamole</groupId>
    <artifactId>guacamole</artifactId>
    <packaging>war</packaging>
<<<<<<< HEAD
    <version>1.1.0-GLEN-2.0</version>
=======
    <version>1.3.0</version>
>>>>>>> 920d83f7
    <name>guacamole</name>
    <url>http://guacamole.apache.org/</url>

    <description>
        The Guacamole web application, providing authentication and an HTML5
        remote desktop client.
    </description>

    <!-- All applicable licenses -->
    <licenses>
        <license>
            <name>Apache License, Version 2.0</name>
            <url>https://www.apache.org/licenses/LICENSE-2.0.txt</url>
            <distribution>repo</distribution>
        </license>
    </licenses>

    <!-- Git repository -->
    <scm>
        <url>https://github.com/apache/guacamole-client</url>
        <connection>scm:git:https://git.wip-us.apache.org/repos/asf/guacamole-client.git</connection>
    </scm>

    <properties>
        <project.build.sourceEncoding>UTF-8</project.build.sourceEncoding>
    </properties>

    <build>
        <plugins>

            <!-- Written for Java 1.8 -->
            <plugin>
                <groupId>org.apache.maven.plugins</groupId>
                <artifactId>maven-compiler-plugin</artifactId>
                <version>3.3</version>
                <configuration>
                    <source>1.8</source>
                    <target>1.8</target>
                    <compilerArgs>
                        <arg>-Xlint:all</arg>
                        <arg>-Werror</arg>
                    </compilerArgs>
                    <fork>true</fork>
                </configuration>
            </plugin>

            <plugin>
                <groupId>org.apache.maven.plugins</groupId>
                <artifactId>maven-war-plugin</artifactId>
                <version>2.6</version>
                <configuration>

                    <webResources>

                        <!-- Filter translation strings -->
                        <resource>
                            <directory>src/main/webapp</directory>
                            <filtering>true</filtering>
                            <includes>
                                <include>translations/*.json</include>
                                <include>index.html</include>
                            </includes>
                        </resource>

                        <!-- Include all licenses within META-INF -->
                        <resource>
                            <directory>src/licenses</directory>
                            <targetPath>META-INF</targetPath>
                        </resource>

                    </webResources>

                    <!-- Add files from guacamole-common-js -->
                    <overlays>
                        <overlay>
                            <groupId>org.apache.guacamole</groupId>
                            <artifactId>guacamole-common-js</artifactId>
                            <type>zip</type>
                        </overlay>
                    </overlays>
            
                </configuration>
                <executions>
                    <execution>
                        <id>default-cli</id>
                        <phase>process-resources</phase>
                        <goals>
                            <goal>exploded</goal>
                        </goals>
                    </execution>
                </executions>
            </plugin>

            <!-- Pre-cache Angular templates with maven-angular-plugin -->
            <plugin>
                <groupId>com.keithbranton.mojo</groupId>
                <artifactId>angular-maven-plugin</artifactId>
                <version>0.3.2</version>
                <executions>
                    <execution>
                        <phase>generate-resources</phase>
                        <goals>
                            <goal>html2js</goal>
                        </goals>
                    </execution>
                </executions>
                <configuration>
                    <sourceDir>${basedir}/src/main/webapp/app/</sourceDir>
                    <include>**/*.html</include>
                    <target>${basedir}/src/main/webapp/generated/templates-main/templates.js</target>
                    <prefix>app</prefix>
                </configuration>
            </plugin>

            <!-- JS/CSS Minification Plugin -->
            <plugin>
                <groupId>com.samaxes.maven</groupId>
                <artifactId>minify-maven-plugin</artifactId>
                <version>1.7.5</version>
                <executions>
                    <execution>
                        <id>default-cli</id>
                        <configuration>
                            <charset>UTF-8</charset>

                            <webappSourceDir>${project.build.directory}/${project.build.finalName}</webappSourceDir>

                            <cssSourceDir>/</cssSourceDir>
                            <cssTargetDir>/</cssTargetDir>
                            <cssFinalFile>guacamole.css</cssFinalFile>

                            <cssSourceFiles>
                                <cssSourceFile>license.txt</cssSourceFile>
                            </cssSourceFiles>
                            
                            <cssSourceIncludes>
                                <cssSourceInclude>app/**/*.css</cssSourceInclude>
                            </cssSourceIncludes>

                            <jsSourceDir>/</jsSourceDir>
                            <jsTargetDir>/</jsTargetDir>
                            <jsFinalFile>guacamole.js</jsFinalFile>
                            
                            <jsSourceFiles>
                                <jsSourceFile>license.txt</jsSourceFile>
                                <jsSourceFile>guacamole-common-js/all.js</jsSourceFile>
                            </jsSourceFiles>

                            <jsSourceIncludes>
                                <jsSourceInclude>app/**/*.js</jsSourceInclude>
                                <jsSourceInclude>generated/**/*.js</jsSourceInclude>
                            </jsSourceIncludes>

                            <!-- Do not minify and include tests -->
                            <jsSourceExcludes>
                                <jsSourceExclude>**/*.test.js</jsSourceExclude>
                            </jsSourceExcludes>
                            <jsEngine>CLOSURE</jsEngine>

                            <!-- Disable warnings for JSDoc annotations -->
                            <closureWarningLevels>
                                <misplacedTypeAnnotation>OFF</misplacedTypeAnnotation>
                                <nonStandardJsDocs>OFF</nonStandardJsDocs>
                            </closureWarningLevels>

                        </configuration>
                        <goals>
                            <goal>minify</goal>
                        </goals>
                    </execution>
                </executions>
            </plugin>

            <!-- Verify format using Apache RAT -->
            <plugin>
                <groupId>org.apache.rat</groupId>
                <artifactId>apache-rat-plugin</artifactId>
                <version>0.12</version>

                <configuration>
                    <excludes>
                        <exclude>src/main/webapp/app/*/templates/*.html</exclude>
                        <exclude>**/*.json</exclude>
                        <exclude>src/licenses/**/*</exclude>
                    </excludes>
                </configuration>

                <!-- Bind RAT to validate phase -->
                <executions>
                    <execution>
                        <id>validate</id>
                        <phase>validate</phase>
                        <goals>
                            <goal>check</goal>
                        </goals>
                    </execution>
                </executions>

            </plugin>

        </plugins>
    </build>

    <dependencies>

        <!-- Java servlet API -->
        <dependency>
            <groupId>javax.servlet</groupId>
            <artifactId>servlet-api</artifactId>
            <version>2.5</version>
            <scope>provided</scope>
        </dependency>

        <!-- JSR 356 WebSocket API -->
        <dependency>
            <groupId>javax.websocket</groupId>
            <artifactId>javax.websocket-api</artifactId>
            <version>1.0</version>
            <scope>provided</scope>
        </dependency>

        <!-- Logging -->
        <dependency>
            <groupId>org.slf4j</groupId>
            <artifactId>slf4j-api</artifactId>
            <version>1.7.7</version>
        </dependency>
        <dependency>
            <groupId>ch.qos.logback</groupId>
            <artifactId>logback-classic</artifactId>
<<<<<<< HEAD
            <version>1.1.2</version>
        </dependency>
        
        <!-- Guacamole Java API -->
        <dependency>
            <groupId>org.apache.guacamole</groupId>
            <artifactId>guacamole-common</artifactId>
            <version>1.1.0-GLEN-2.0</version>
=======
            <version>1.2.3</version>
>>>>>>> 920d83f7
        </dependency>

        <!-- Guacamole Extension API -->
        <dependency>
            <groupId>org.apache.guacamole</groupId>
            <artifactId>guacamole-ext</artifactId>
<<<<<<< HEAD
            <version>1.1.0-GLEN-2.0</version>
=======
            <version>1.3.0</version>
>>>>>>> 920d83f7
        </dependency>

        <!-- Guacamole JavaScript API -->
        <dependency>
            <groupId>org.apache.guacamole</groupId>
            <artifactId>guacamole-common-js</artifactId>
<<<<<<< HEAD
            <version>1.1.0-GLEN-2.0</version>
=======
            <version>1.3.0</version>
>>>>>>> 920d83f7
            <type>zip</type>
            <scope>runtime</scope>
        </dependency>

        <!-- WebJars servlet (for serving org.webjars.* resources) -->
        <dependency>
            <groupId>org.webjars</groupId>
            <artifactId>webjars-servlet-2.x</artifactId>
            <version>1.5</version>
        </dependency>

        <!-- Polyfills for the Blob and FileSaver APIs -->
        <dependency>
            <groupId>org.webjars.bower</groupId>
            <artifactId>blob-polyfill</artifactId>
            <version>1.0.20150320</version>
            <scope>runtime</scope>
        </dependency>
        <dependency>
            <groupId>org.webjars.bower</groupId>
            <artifactId>filesaver</artifactId>
            <version>1.3.3</version>
            <scope>runtime</scope>
        </dependency>

        <!-- Lodash -->
        <dependency>
            <groupId>org.webjars.bower</groupId>
            <artifactId>lodash</artifactId>
            <version>4.17.10</version>
            <scope>runtime</scope>
        </dependency>

        <!-- jQuery -->
        <dependency>
            <groupId>org.webjars.bower</groupId>
            <artifactId>jquery</artifactId>
            <version>3.3.1</version>
            <scope>runtime</scope>
        </dependency>

        <!-- AngularJS -->
        <dependency>
            <groupId>org.webjars.bower</groupId>
            <artifactId>angular</artifactId>
            <version>1.6.9</version>
            <scope>runtime</scope>
        </dependency>
        <dependency>
            <groupId>org.webjars.bower</groupId>
            <artifactId>angular-route</artifactId>
            <version>1.6.9</version>
            <scope>runtime</scope>
        </dependency>
        <dependency>
            <groupId>org.webjars.bower</groupId>
            <artifactId>angular-touch</artifactId>
            <version>1.6.9</version>
            <scope>runtime</scope>
        </dependency>

        <!-- Shim allowing arbitrary retrieval/creation order for AngularJS modules -->
        <dependency>
            <groupId>org.webjars.bower</groupId>
            <artifactId>angular-module-shim</artifactId>
            <version>0.0.4</version>
            <scope>runtime</scope>
            <exclusions>
                <exclusion>
                    <groupId>org.webjars.bower</groupId>
                    <artifactId>angular</artifactId>
                </exclusion>
            </exclusions>
        </dependency>

        <!-- Translation support for AngularJS -->
        <dependency>
            <groupId>org.webjars.bower</groupId>
            <artifactId>angular-translate</artifactId>
            <version>2.16.0</version>
            <scope>runtime</scope>
        </dependency>
        <dependency>
            <groupId>org.webjars.bower</groupId>
            <artifactId>angular-translate-interpolation-messageformat</artifactId>
            <version>2.16.0</version>
            <scope>runtime</scope>
            <exclusions>
                <exclusion>
                    <groupId>org.webjars.bower</groupId>
                    <artifactId>messageformat</artifactId>
                </exclusion>
            </exclusions>
        </dependency>
        <dependency>
            <groupId>org.webjars.bower</groupId>
            <artifactId>messageformat</artifactId>
            <version>1.0.2</version>
            <scope>runtime</scope>
        </dependency>
        <dependency>
            <groupId>org.webjars.bower</groupId>
            <artifactId>angular-translate-loader-static-files</artifactId>
            <version>2.16.0</version>
            <scope>runtime</scope>
        </dependency>

        <!-- Polyfill for <datalist> element support -->
        <dependency>
            <groupId>org.webjars.npm</groupId>
            <artifactId>datalist-polyfill</artifactId>
            <version>1.14.0</version>
            <scope>runtime</scope>
        </dependency>

        <!-- Jetty 8 servlet API (websocket)  -->
        <dependency>
            <groupId>org.eclipse.jetty</groupId>
            <artifactId>jetty-websocket</artifactId>
            <version>8.1.1.v20120215</version>
            <scope>provided</scope>
        </dependency>

        <!-- Jetty 9.0 servlet API (websocket)  -->
        <dependency>
            <groupId>org.eclipse.jetty</groupId>
            <artifactId>jetty-parent</artifactId>
            <version>20</version>
            <scope>provided</scope>
            <type>pom</type>
        </dependency>
        <dependency>
            <groupId>org.eclipse.jetty.websocket</groupId>
            <artifactId>websocket-api</artifactId>
            <version>9.0.7.v20131107</version>
            <scope>provided</scope>
        </dependency>
        <dependency>
            <groupId>org.eclipse.jetty.websocket</groupId>
            <artifactId>websocket-servlet</artifactId>
            <version>9.0.7.v20131107</version>
            <scope>provided</scope>
        </dependency>

        <!-- Tomcat servlet API (websocket)  -->
        <dependency>
            <groupId>org.apache.tomcat</groupId>
            <artifactId>tomcat-catalina</artifactId>
            <version>7.0.37</version>
            <scope>provided</scope>
        </dependency>

        <dependency>
            <groupId>org.apache.tomcat</groupId>
            <artifactId>tomcat-coyote</artifactId>
            <version>7.0.37</version>
            <scope>provided</scope>
        </dependency>

        <!-- Guice - Dependency Injection -->
        <dependency>
            <groupId>com.google.inject</groupId>
            <artifactId>guice</artifactId>
            <version>3.0</version>
        </dependency>
        <dependency>
            <groupId>com.google.inject.extensions</groupId>
            <artifactId>guice-assistedinject</artifactId>
            <version>3.0</version>
        </dependency>
        
        <!-- Guice Servlet -->
        <dependency>
            <groupId>com.google.inject.extensions</groupId>
            <artifactId>guice-servlet</artifactId>
            <version>3.0</version>
        </dependency>
        
        <!-- Jersey - JAX-RS Implementation -->
        <dependency>
            <groupId>com.sun.jersey</groupId>
            <artifactId>jersey-server</artifactId>
            <version>1.17.1</version>
        </dependency>

        <!-- Jersey - Guice extension -->
        <dependency>
            <groupId>com.sun.jersey.contribs</groupId>
            <artifactId>jersey-guice</artifactId>
            <version>1.17.1</version>
        </dependency> 
        
        <!-- JSR-250 annotations -->
        <dependency>
            <groupId>javax.annotation</groupId>
            <artifactId>jsr250-api</artifactId>
            <version>1.0</version>
        </dependency>
        
        <!-- Jackson for JSON support -->
        <dependency>
            <groupId>com.sun.jersey</groupId>
            <artifactId>jersey-json</artifactId>
            <version>1.17.1</version>

            <!-- Exclude StAX API, which is part of Java 6 -->
            <exclusions>
                <exclusion>
                    <groupId>javax.xml.stream</groupId>
                    <artifactId>stax-api</artifactId>
                </exclusion>
            </exclusions>

        </dependency>
        
        <!-- Guava Base Libraries -->
        <dependency>
            <groupId>com.google.guava</groupId>
            <artifactId>guava</artifactId>
            <version>27.0.1-jre</version>
        </dependency>

        <!-- JSTZ for TimeZone Detection -->
        <dependency>
            <groupId>org.webjars.npm</groupId>
            <artifactId>jstz</artifactId>
            <version>1.0.10</version>
        </dependency>

        <!-- Pickr (JavaScript color picker) -->
        <dependency>
            <groupId>org.webjars.npm</groupId>
            <artifactId>simonwep__pickr</artifactId>
            <version>1.2.6</version>
        </dependency>

    </dependencies>

</project><|MERGE_RESOLUTION|>--- conflicted
+++ resolved
@@ -26,11 +26,7 @@
     <groupId>org.apache.guacamole</groupId>
     <artifactId>guacamole</artifactId>
     <packaging>war</packaging>
-<<<<<<< HEAD
-    <version>1.1.0-GLEN-2.0</version>
-=======
-    <version>1.3.0</version>
->>>>>>> 920d83f7
+    <version>1.3.0-GLEN-2.2</version>
     <name>guacamole</name>
     <url>http://guacamole.apache.org/</url>
 
@@ -261,40 +257,21 @@
         <dependency>
             <groupId>ch.qos.logback</groupId>
             <artifactId>logback-classic</artifactId>
-<<<<<<< HEAD
-            <version>1.1.2</version>
-        </dependency>
-        
-        <!-- Guacamole Java API -->
-        <dependency>
-            <groupId>org.apache.guacamole</groupId>
-            <artifactId>guacamole-common</artifactId>
-            <version>1.1.0-GLEN-2.0</version>
-=======
             <version>1.2.3</version>
->>>>>>> 920d83f7
         </dependency>
 
         <!-- Guacamole Extension API -->
         <dependency>
             <groupId>org.apache.guacamole</groupId>
             <artifactId>guacamole-ext</artifactId>
-<<<<<<< HEAD
-            <version>1.1.0-GLEN-2.0</version>
-=======
-            <version>1.3.0</version>
->>>>>>> 920d83f7
+            <version>1.3.0-GLEN-2.2</version>
         </dependency>
 
         <!-- Guacamole JavaScript API -->
         <dependency>
             <groupId>org.apache.guacamole</groupId>
             <artifactId>guacamole-common-js</artifactId>
-<<<<<<< HEAD
-            <version>1.1.0-GLEN-2.0</version>
-=======
-            <version>1.3.0</version>
->>>>>>> 920d83f7
+            <version>1.3.0-GLEN-2.2</version>
             <type>zip</type>
             <scope>runtime</scope>
         </dependency>
