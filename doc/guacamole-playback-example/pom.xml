<?xml version="1.0" encoding="UTF-8"?>
<!--
    Licensed to the Apache Software Foundation (ASF) under one
    or more contributor license agreements.  See the NOTICE file
    distributed with this work for additional information
    regarding copyright ownership.  The ASF licenses this file
    to you under the Apache License, Version 2.0 (the
    "License"); you may not use this file except in compliance
    with the License.  You may obtain a copy of the License at

      http://www.apache.org/licenses/LICENSE-2.0

    Unless required by applicable law or agreed to in writing,
    software distributed under the License is distributed on an
    "AS IS" BASIS, WITHOUT WARRANTIES OR CONDITIONS OF ANY
    KIND, either express or implied.  See the License for the
    specific language governing permissions and limitations
    under the License.
-->
<project xmlns="http://maven.apache.org/POM/4.0.0"
    xmlns:xsi="http://www.w3.org/2001/XMLSchema-instance"
    xsi:schemaLocation="http://maven.apache.org/POM/4.0.0
                        http://maven.apache.org/maven-v4_0_0.xsd">

    <modelVersion>4.0.0</modelVersion>
    <groupId>org.apache.guacamole</groupId>
    <artifactId>guacamole-playback-example</artifactId>
    <packaging>war</packaging>
<<<<<<< HEAD
    <version>1.1.0-GLEN-2.0</version>
=======
    <version>1.3.0</version>
>>>>>>> 920d83f7
    <name>guacamole-playback-example</name>
    <url>http://guacamole.apache.org/</url>

    <properties>
        <project.build.sourceEncoding>UTF-8</project.build.sourceEncoding>
    </properties>

    <build>
        <plugins>

            <!-- Overlay guacamole-common-js (zip) -->
            <plugin>
                <groupId>org.apache.maven.plugins</groupId>
                <artifactId>maven-war-plugin</artifactId>
                <version>2.6</version>
                <configuration>
                    <overlays>
                        <overlay>
                            <groupId>org.apache.guacamole</groupId>
                            <artifactId>guacamole-common-js</artifactId>
                            <type>zip</type>
                        </overlay>
                    </overlays>
                </configuration>
            </plugin>

            <!-- Verify format using Apache RAT -->
            <plugin>
                <groupId>org.apache.rat</groupId>
                <artifactId>apache-rat-plugin</artifactId>
                <version>0.12</version>

                <configuration>
                    <excludes>
                        <exclude>src/main/webapp/recording.guac</exclude>
                    </excludes>
                </configuration>

                <!-- Bind RAT to validate phase -->
                <executions>
                    <execution>
                        <id>validate</id>
                        <phase>validate</phase>
                        <goals>
                            <goal>check</goal>
                        </goals>
                    </execution>
                </executions>

            </plugin>

        </plugins>

    </build>

    <dependencies>

        <!-- Guacamole JavaScript library -->
        <dependency>
            <groupId>org.apache.guacamole</groupId>
            <artifactId>guacamole-common-js</artifactId>
<<<<<<< HEAD
            <version>1.1.0-GLEN-2.0</version>
=======
            <version>1.3.0</version>
>>>>>>> 920d83f7
            <type>zip</type>
            <scope>runtime</scope>
        </dependency>

    </dependencies>

</project><|MERGE_RESOLUTION|>--- conflicted
+++ resolved
@@ -26,11 +26,7 @@
     <groupId>org.apache.guacamole</groupId>
     <artifactId>guacamole-playback-example</artifactId>
     <packaging>war</packaging>
-<<<<<<< HEAD
-    <version>1.1.0-GLEN-2.0</version>
-=======
-    <version>1.3.0</version>
->>>>>>> 920d83f7
+    <version>1.3.0-GLEN-2.2</version>
     <name>guacamole-playback-example</name>
     <url>http://guacamole.apache.org/</url>
 
@@ -92,11 +88,7 @@
         <dependency>
             <groupId>org.apache.guacamole</groupId>
             <artifactId>guacamole-common-js</artifactId>
-<<<<<<< HEAD
-            <version>1.1.0-GLEN-2.0</version>
-=======
-            <version>1.3.0</version>
->>>>>>> 920d83f7
+            <version>1.3.0-GLEN-2.2</version>
             <type>zip</type>
             <scope>runtime</scope>
         </dependency>
