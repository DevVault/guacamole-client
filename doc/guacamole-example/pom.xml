<?xml version="1.0" encoding="UTF-8"?>
<!--
    Licensed to the Apache Software Foundation (ASF) under one
    or more contributor license agreements.  See the NOTICE file
    distributed with this work for additional information
    regarding copyright ownership.  The ASF licenses this file
    to you under the Apache License, Version 2.0 (the
    "License"); you may not use this file except in compliance
    with the License.  You may obtain a copy of the License at

      http://www.apache.org/licenses/LICENSE-2.0

    Unless required by applicable law or agreed to in writing,
    software distributed under the License is distributed on an
    "AS IS" BASIS, WITHOUT WARRANTIES OR CONDITIONS OF ANY
    KIND, either express or implied.  See the License for the
    specific language governing permissions and limitations
    under the License.
-->
<project xmlns="http://maven.apache.org/POM/4.0.0"
    xmlns:xsi="http://www.w3.org/2001/XMLSchema-instance"
    xsi:schemaLocation="http://maven.apache.org/POM/4.0.0
                        http://maven.apache.org/maven-v4_0_0.xsd">

    <modelVersion>4.0.0</modelVersion>
    <groupId>org.apache.guacamole</groupId>
    <artifactId>guacamole-example</artifactId>
    <packaging>war</packaging>
<<<<<<< HEAD
    <version>1.1.0-GLEN-2.0</version>
=======
    <version>1.3.0</version>
>>>>>>> 920d83f7
    <name>guacamole-example</name>
    <url>http://guacamole.apache.org/</url>

    <properties>
        <project.build.sourceEncoding>UTF-8</project.build.sourceEncoding>
    </properties>

    <build>
        <plugins>

            <!-- Written for Java 1.8 -->
            <plugin>
                <groupId>org.apache.maven.plugins</groupId>
                <artifactId>maven-compiler-plugin</artifactId>
                <version>3.3</version>
                <configuration>
                    <source>1.8</source>
                    <target>1.8</target>
                    <compilerArgs>
                        <arg>-Xlint:all</arg>
                        <arg>-Werror</arg>
                    </compilerArgs>
                    <fork>true</fork>
                </configuration>
            </plugin>

            <!-- Overlay guacamole-common-js (zip) -->
            <plugin>
                <groupId>org.apache.maven.plugins</groupId>
                <artifactId>maven-war-plugin</artifactId>
                <version>2.6</version>
                <configuration>
                    <overlays>
                        <overlay>
                            <groupId>org.apache.guacamole</groupId>
                            <artifactId>guacamole-common-js</artifactId>
                            <type>zip</type>
                        </overlay>
                    </overlays>
                </configuration>
            </plugin>

            <!-- Verify format using Apache RAT -->
            <plugin>
                <groupId>org.apache.rat</groupId>
                <artifactId>apache-rat-plugin</artifactId>
                <version>0.12</version>

                <!-- Bind RAT to validate phase -->
                <executions>
                    <execution>
                        <id>validate</id>
                        <phase>validate</phase>
                        <goals>
                            <goal>check</goal>
                        </goals>
                    </execution>
                </executions>

            </plugin>

        </plugins>

    </build>

    <dependencies>

        <!-- Servlet API -->
        <dependency>
            <groupId>javax.servlet</groupId>
            <artifactId>servlet-api</artifactId>
            <version>2.5</version>
            <scope>provided</scope>
        </dependency>

        <!-- Main Guacamole library -->
        <dependency>
            <groupId>org.apache.guacamole</groupId>
            <artifactId>guacamole-common</artifactId>
<<<<<<< HEAD
            <version>1.1.0-GLEN-2.0</version>
=======
            <version>1.3.0</version>
>>>>>>> 920d83f7
            <scope>compile</scope>
        </dependency>

        <!-- Guacamole JavaScript library -->
        <dependency>
            <groupId>org.apache.guacamole</groupId>
            <artifactId>guacamole-common-js</artifactId>
<<<<<<< HEAD
            <version>1.1.0-GLEN-2.0</version>
=======
            <version>1.3.0</version>
>>>>>>> 920d83f7
            <type>zip</type>
            <scope>runtime</scope>
        </dependency>

	<dependency>
		<groupId>org.slf4j</groupId>
		<artifactId>slf4j-simple</artifactId>
		<version>1.7.7</version>
	</dependency>


    </dependencies>

</project><|MERGE_RESOLUTION|>--- conflicted
+++ resolved
@@ -26,11 +26,7 @@
     <groupId>org.apache.guacamole</groupId>
     <artifactId>guacamole-example</artifactId>
     <packaging>war</packaging>
-<<<<<<< HEAD
-    <version>1.1.0-GLEN-2.0</version>
-=======
-    <version>1.3.0</version>
->>>>>>> 920d83f7
+    <version>1.3.0-GLEN-2.2</version>
     <name>guacamole-example</name>
     <url>http://guacamole.apache.org/</url>
 
@@ -110,11 +106,7 @@
         <dependency>
             <groupId>org.apache.guacamole</groupId>
             <artifactId>guacamole-common</artifactId>
-<<<<<<< HEAD
-            <version>1.1.0-GLEN-2.0</version>
-=======
-            <version>1.3.0</version>
->>>>>>> 920d83f7
+            <version>1.3.0-GLEN-2.2</version>
             <scope>compile</scope>
         </dependency>
 
@@ -122,11 +114,7 @@
         <dependency>
             <groupId>org.apache.guacamole</groupId>
             <artifactId>guacamole-common-js</artifactId>
-<<<<<<< HEAD
-            <version>1.1.0-GLEN-2.0</version>
-=======
-            <version>1.3.0</version>
->>>>>>> 920d83f7
+            <version>1.3.0-GLEN-2.2</version>
             <type>zip</type>
             <scope>runtime</scope>
         </dependency>
