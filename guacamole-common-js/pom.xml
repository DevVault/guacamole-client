<?xml version="1.0" encoding="UTF-8"?>
<!--
    Licensed to the Apache Software Foundation (ASF) under one
    or more contributor license agreements.  See the NOTICE file
    distributed with this work for additional information
    regarding copyright ownership.  The ASF licenses this file
    to you under the Apache License, Version 2.0 (the
    "License"); you may not use this file except in compliance
    with the License.  You may obtain a copy of the License at

      http://www.apache.org/licenses/LICENSE-2.0

    Unless required by applicable law or agreed to in writing,
    software distributed under the License is distributed on an
    "AS IS" BASIS, WITHOUT WARRANTIES OR CONDITIONS OF ANY
    KIND, either express or implied.  See the License for the
    specific language governing permissions and limitations
    under the License.
-->
<project xmlns="http://maven.apache.org/POM/4.0.0"
    xmlns:xsi="http://www.w3.org/2001/XMLSchema-instance"
    xsi:schemaLocation="http://maven.apache.org/POM/4.0.0
                        http://maven.apache.org/maven-v4_0_0.xsd">

    <modelVersion>4.0.0</modelVersion>
    <groupId>org.apache.guacamole</groupId>
    <artifactId>guacamole-common-js</artifactId>
    <packaging>pom</packaging>
<<<<<<< HEAD
    <version>1.1.0-GLEN-2.0</version>
=======
    <version>1.3.0</version>
>>>>>>> 920d83f7
    <name>guacamole-common-js</name>
    <url>http://guacamole.apache.org/</url>

    <description>
        The base JavaScript API of the Guacamole project, providing JavaScript
        support for the Guacamole stack, including a full client
        implementation for the Guacamole protocol.
    </description>

    <!-- All applicable licenses -->
    <licenses>
        <license>
            <name>Apache License, Version 2.0</name>
            <url>https://www.apache.org/licenses/LICENSE-2.0.txt</url>
            <distribution>repo</distribution>
        </license>
    </licenses>

    <!-- Git repository -->
    <scm>
        <url>https://github.com/apache/guacamole-client</url>
        <connection>scm:git:https://git.wip-us.apache.org/repos/asf/guacamole-client.git</connection>

    </scm>

    <properties>
        <project.build.sourceEncoding>UTF-8</project.build.sourceEncoding>
    </properties>

    <build>
        <plugins>

            <!-- Assemble JS files into single .zip -->
            <plugin>
                <artifactId>maven-assembly-plugin</artifactId>
                <version>2.5.3</version>
                <configuration>
                    <appendAssemblyId>false</appendAssemblyId>
                    <descriptors>
                        <descriptor>static.xml</descriptor>
                    </descriptors>
                </configuration>
                <executions>
                    <execution>
                        <id>make-zip</id>
                        <phase>package</phase>
                        <goals>
                            <goal>attached</goal>
                        </goals>
                    </execution>
                </executions>
            </plugin>

            <!-- JS/CSS Minification Plugin -->
            <plugin>
                <groupId>com.samaxes.maven</groupId>
                <artifactId>minify-maven-plugin</artifactId>
                <version>1.6.1</version>
                <executions>
                    <execution>
                        <id>default-minify</id>
                        <configuration>

                            <charset>UTF-8</charset>
                            <jsEngine>CLOSURE</jsEngine>

                            <jsSourceDir>/</jsSourceDir>
                            <jsTargetDir>/</jsTargetDir>
                            <jsFinalFile>all.js</jsFinalFile>

                            <jsSourceFiles>
                                <jsSourceFile>common/license.js</jsSourceFile> 
                            </jsSourceFiles>

                            <jsSourceIncludes>
                                <jsSourceInclude>modules/**/*.js</jsSourceInclude>
                            </jsSourceIncludes>

                        </configuration>
                        <goals>
                            <goal>minify</goal>
                        </goals>
                    </execution>
                </executions>
            </plugin>

            <!-- Verify format using Apache RAT -->
            <plugin>
                <groupId>org.apache.rat</groupId>
                <artifactId>apache-rat-plugin</artifactId>
                <version>0.12</version>

                <configuration>
                    <excludes>
                        <exclude>**/*.json</exclude>
                    </excludes>
                </configuration>

                <!-- Bind RAT to validate phase -->
                <executions>
                    <execution>
                        <id>validate</id>
                        <phase>validate</phase>
                        <goals>
                            <goal>check</goal>
                        </goals>
                    </execution>
                </executions>

            </plugin>

        </plugins>
    </build>

</project><|MERGE_RESOLUTION|>--- conflicted
+++ resolved
@@ -26,11 +26,7 @@
     <groupId>org.apache.guacamole</groupId>
     <artifactId>guacamole-common-js</artifactId>
     <packaging>pom</packaging>
-<<<<<<< HEAD
-    <version>1.1.0-GLEN-2.0</version>
-=======
-    <version>1.3.0</version>
->>>>>>> 920d83f7
+    <version>1.3.0-GLEN-2.2</version>
     <name>guacamole-common-js</name>
     <url>http://guacamole.apache.org/</url>
 
