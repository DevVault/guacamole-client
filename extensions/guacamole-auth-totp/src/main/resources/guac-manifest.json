{

    "guacamoleVersion" : "1.3.0",

    "name"      : "TOTP TFA Authentication Backend",
    "namespace" : "totp",

    "authProviders" : [
        "org.apache.guacamole.auth.totp.TOTPAuthenticationProvider"
    ],

    "translations" : [
        "translations/ca.json",
        "translations/de.json",
        "translations/en.json",
<<<<<<< HEAD
        "translations/ja.json"
=======
        "translations/ja.json",
        "translations/ru.json"
>>>>>>> 920d83f7
    ],

    "js" : [
        "totp.min.js"
    ],

    "css" : [
        "totp.min.css"
    ],

    "resources" : {
        "templates/authenticationCodeField.html" : "text/html"
    }

}<|MERGE_RESOLUTION|>--- conflicted
+++ resolved
@@ -13,12 +13,8 @@
         "translations/ca.json",
         "translations/de.json",
         "translations/en.json",
-<<<<<<< HEAD
-        "translations/ja.json"
-=======
         "translations/ja.json",
         "translations/ru.json"
->>>>>>> 920d83f7
     ],
 
     "js" : [
