<?xml version="1.0" encoding="UTF-8"?>
<!--
    Licensed to the Apache Software Foundation (ASF) under one
    or more contributor license agreements.  See the NOTICE file
    distributed with this work for additional information
    regarding copyright ownership.  The ASF licenses this file
    to you under the Apache License, Version 2.0 (the
    "License"); you may not use this file except in compliance
    with the License.  You may obtain a copy of the License at

      http://www.apache.org/licenses/LICENSE-2.0

    Unless required by applicable law or agreed to in writing,
    software distributed under the License is distributed on an
    "AS IS" BASIS, WITHOUT WARRANTIES OR CONDITIONS OF ANY
    KIND, either express or implied.  See the License for the
    specific language governing permissions and limitations
    under the License.
-->
<project xmlns="http://maven.apache.org/POM/4.0.0"
    xmlns:xsi="http://www.w3.org/2001/XMLSchema-instance"
    xsi:schemaLocation="http://maven.apache.org/POM/4.0.0
                        http://maven.apache.org/maven-v4_0_0.xsd">

    <modelVersion>4.0.0</modelVersion>
    <groupId>org.apache.guacamole</groupId>
    <artifactId>guacamole-auth-duo</artifactId>
    <packaging>jar</packaging>
<<<<<<< HEAD
    <version>1.1.0-GLEN-2.0</version>
=======
    <version>1.3.0</version>
>>>>>>> 920d83f7
    <name>guacamole-auth-duo</name>
    <url>http://guacamole.apache.org/</url>

    <properties>
        <project.build.sourceEncoding>UTF-8</project.build.sourceEncoding>
    </properties>

    <build>
        <plugins>

            <!-- Written for Java 1.8 -->
            <plugin>
                <groupId>org.apache.maven.plugins</groupId>
                <artifactId>maven-compiler-plugin</artifactId>
                <version>3.3</version>
                <configuration>
                    <source>1.8</source>
                    <target>1.8</target>
                    <compilerArgs>
                        <arg>-Xlint:all</arg>
                        <arg>-Werror</arg>
                    </compilerArgs>
                    <fork>true</fork>
                </configuration>
            </plugin>

            <!-- Pre-cache Angular templates with maven-angular-plugin -->
            <plugin>
                <groupId>com.keithbranton.mojo</groupId>
                <artifactId>angular-maven-plugin</artifactId>
                <version>0.3.2</version>
                <executions>
                    <execution>
                        <phase>generate-resources</phase>
                        <goals>
                            <goal>html2js</goal>
                        </goals>
                    </execution>
                </executions>
                <configuration>
                    <sourceDir>${basedir}/src/main/resources</sourceDir>
                    <include>**/*.html</include>
                    <target>${basedir}/src/main/resources/generated/templates-main/templates.js</target>
                    <prefix>app/ext/duo</prefix>
                </configuration>
            </plugin>

            <!-- JS/CSS Minification Plugin -->
            <plugin>
                <groupId>com.samaxes.maven</groupId>
                <artifactId>minify-maven-plugin</artifactId>
                <version>1.7.5</version>
                <executions>
                    <execution>
                        <id>default-cli</id>
                        <configuration>
                            <charset>UTF-8</charset>

                            <webappSourceDir>${basedir}/src/main/resources</webappSourceDir>
                            <webappTargetDir>${project.build.directory}/classes</webappTargetDir>

                            <cssSourceDir>/</cssSourceDir>
                            <cssTargetDir>/</cssTargetDir>
                            <cssFinalFile>duo.css</cssFinalFile>

                            <cssSourceFiles>
                                <cssSourceFile>license.txt</cssSourceFile>
                            </cssSourceFiles>

                            <cssSourceIncludes>
                                <cssSourceInclude>**/*.css</cssSourceInclude>
                            </cssSourceIncludes>

                            <jsSourceDir>/</jsSourceDir>
                            <jsTargetDir>/</jsTargetDir>
                            <jsFinalFile>duo.js</jsFinalFile>

                            <jsSourceFiles>
                                <jsSourceFile>license.txt</jsSourceFile>
                                <jsSourceFile>lib/DuoWeb/LICENSE.js</jsSourceFile>
                            </jsSourceFiles>

                            <jsSourceIncludes>
                                <jsSourceInclude>**/*.js</jsSourceInclude>
                            </jsSourceIncludes>

                            <!-- Do not minify and include tests -->
                            <jsSourceExcludes>
                                <jsSourceExclude>**/*.test.js</jsSourceExclude>
                            </jsSourceExcludes>
                            <jsEngine>CLOSURE</jsEngine>

                            <!-- Disable warnings for JSDoc annotations -->
                            <closureWarningLevels>
                                <misplacedTypeAnnotation>OFF</misplacedTypeAnnotation>
                                <nonStandardJsDocs>OFF</nonStandardJsDocs>
                            </closureWarningLevels>

                        </configuration>
                        <goals>
                            <goal>minify</goal>
                        </goals>
                    </execution>
                </executions>
            </plugin>

            <!-- Assembly plugin - for easy distribution -->
            <plugin>
                <artifactId>maven-assembly-plugin</artifactId>
                <version>2.5.3</version>
                <configuration>
                    <finalName>${project.artifactId}-${project.version}</finalName>
                    <appendAssemblyId>false</appendAssemblyId>
                    <descriptors>
                        <descriptor>src/main/assembly/dist.xml</descriptor>
                    </descriptors>
                </configuration>
                <executions>
                    <execution>
                        <id>make-dist-archive</id>
                        <phase>package</phase>
                        <goals>
                            <goal>single</goal>
                        </goals>
                    </execution>
                </executions>
            </plugin>

            <!-- Copy dependencies prior to packaging -->
            <plugin>
                <groupId>org.apache.maven.plugins</groupId>
                <artifactId>maven-dependency-plugin</artifactId>
                <version>2.10</version>
                <executions>
                    <execution>
                        <id>unpack-dependencies</id>
                        <phase>prepare-package</phase>
                        <goals>
                            <goal>unpack-dependencies</goal>
                        </goals>
                        <configuration>
                            <includeScope>runtime</includeScope>
                            <outputDirectory>${project.build.directory}/classes</outputDirectory>
                        </configuration>
                    </execution>
                </executions>
            </plugin>

            <!-- Verify format using Apache RAT -->
            <plugin>
                <groupId>org.apache.rat</groupId>
                <artifactId>apache-rat-plugin</artifactId>
                <version>0.12</version>

                <configuration>
                    <excludes>
                        <exclude>**/*.json</exclude>
                        <exclude>src/licenses/**/*</exclude>
                        <exclude>src/main/resources/templates/*.html</exclude>
                        <exclude>src/main/resources/lib/DuoWeb/**/*</exclude>
                        <exclude>src/main/java/com/duosecurity/duoweb/**/*</exclude>
                    </excludes>
                </configuration>

                <!-- Bind RAT to validate phase -->
                <executions>
                    <execution>
                        <id>validate</id>
                        <phase>validate</phase>
                        <goals>
                            <goal>check</goal>
                        </goals>
                    </execution>
                </executions>

            </plugin>

        </plugins>
    </build>

    <dependencies>

       <!-- Guacamole Extension API -->
        <dependency>
            <groupId>org.apache.guacamole</groupId>
            <artifactId>guacamole-ext</artifactId>
<<<<<<< HEAD
            <version>1.1.0-GLEN-2.0</version>
=======
            <version>1.3.0</version>
>>>>>>> 920d83f7
            <scope>provided</scope>
        </dependency>
        
        <!-- Guava - Utility Library -->
        <dependency>
            <groupId>com.google.guava</groupId>
            <artifactId>guava</artifactId>
            <version>27.0.1-jre</version>
        </dependency>

        <!-- Guice -->
        <dependency>
            <groupId>com.google.inject</groupId>
            <artifactId>guice</artifactId>
            <version>3.0</version>
        </dependency>
        <dependency>
            <groupId>com.google.inject.extensions</groupId>
            <artifactId>guice-multibindings</artifactId>
            <version>3.0</version>
        </dependency>

        <!-- Java servlet API -->
        <dependency>
            <groupId>javax.servlet</groupId>
            <artifactId>servlet-api</artifactId>
            <version>2.5</version>
            <scope>provided</scope>
        </dependency>

    </dependencies>

</project><|MERGE_RESOLUTION|>--- conflicted
+++ resolved
@@ -26,11 +26,7 @@
     <groupId>org.apache.guacamole</groupId>
     <artifactId>guacamole-auth-duo</artifactId>
     <packaging>jar</packaging>
-<<<<<<< HEAD
-    <version>1.1.0-GLEN-2.0</version>
-=======
-    <version>1.3.0</version>
->>>>>>> 920d83f7
+    <version>1.3.0-GLEN-2.2</version>
     <name>guacamole-auth-duo</name>
     <url>http://guacamole.apache.org/</url>
 
@@ -217,11 +213,7 @@
         <dependency>
             <groupId>org.apache.guacamole</groupId>
             <artifactId>guacamole-ext</artifactId>
-<<<<<<< HEAD
-            <version>1.1.0-GLEN-2.0</version>
-=======
-            <version>1.3.0</version>
->>>>>>> 920d83f7
+            <version>1.3.0-GLEN-2.2</version>
             <scope>provided</scope>
         </dependency>
         
