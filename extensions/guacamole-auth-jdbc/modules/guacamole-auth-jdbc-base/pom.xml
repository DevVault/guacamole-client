--- conflicted
+++ resolved
@@ -36,11 +36,7 @@
     <parent>
         <groupId>org.apache.guacamole</groupId>
         <artifactId>guacamole-auth-jdbc</artifactId>
-<<<<<<< HEAD
-        <version>1.1.0-GLEN-2.0</version>
-=======
-        <version>1.3.0</version>
->>>>>>> 920d83f7
+        <version>1.3.0-GLEN-2.2</version>
         <relativePath>../../</relativePath>
     </parent>
 
