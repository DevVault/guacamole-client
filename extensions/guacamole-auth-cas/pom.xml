--- conflicted
+++ resolved
@@ -26,11 +26,7 @@
     <groupId>org.apache.guacamole</groupId>
     <artifactId>guacamole-auth-cas</artifactId>
     <packaging>jar</packaging>
-<<<<<<< HEAD
-    <version>1.1.0-GLEN-2.0</version>
-=======
-    <version>1.3.0</version>
->>>>>>> 920d83f7
+    <version>1.3.0-GLEN-2.2</version>
     <name>guacamole-auth-cas</name>
     <url>http://guacamole.apache.org/</url>
 
@@ -131,26 +127,11 @@
 
     <dependencies>
 
-<<<<<<< HEAD
-        <!-- Guacamole Java API -->
-        <dependency>
-            <groupId>org.apache.guacamole</groupId>
-            <artifactId>guacamole-common</artifactId>
-            <version>1.1.0-GLEN-2.0</version>
-            <scope>provided</scope>
-        </dependency>
-
-=======
->>>>>>> 920d83f7
         <!-- Guacamole Extension API -->
         <dependency>
             <groupId>org.apache.guacamole</groupId>
             <artifactId>guacamole-ext</artifactId>
-<<<<<<< HEAD
-            <version>1.1.0-GLEN-2.0</version>
-=======
-            <version>1.3.0</version>
->>>>>>> 920d83f7
+            <version>1.3.0-GLEN-2.2</version>
             <scope>provided</scope>
         </dependency>
 
